#' A wrapper function to call all main functions of the ACTIONet
#'
#' @param ace Reduced `ACTIONetExperiment (ace)` object (output of reduce.ace() function).
#' @param k_max Maximum depth of decompositions (default=30).
#' @param min_specificity_z_threshold Defines the stringency of pruning nonspecific archetypes.
#' The larger the value, the more archetypes will be filtered out (default=-1).
#' @param network_density Density factor of ACTIONet graph (default=1).
#' @param mutual_edges_only Whether to enforce edges to be mutually-nearest-neighbors (default=TRUE).
#' @param compactness_level A value between 0-100, indicating the compactness of ACTIONet layout (default=50)
#' @param n_epochs Number of epochs for SGD algorithm (default=1000).
#' @param thread_no Number of parallel threads (default=0)
#' @param reduction_slot Slot in the colMaps(ace) that holds reduced kernel (default='S_r')
#' @param data_slot Corresponding slot in the `ace` object the normalized counts (default='logcounts')
#' @param renormalize.logcounts.slot Name of the new assay with updated logcounts adjusted using archetypes
#' If it is NULL, values of logcounts(ace) would be directly used without renormalization for computing speicificity scores
#'
#' @return A named list: \itemize{
#' \item ace: ACTIONetExperiment object (derived from SummarizedExperiment)
#' \item ACTIONet.trace: Log of ACTIONet function calls
#'}
#'
#' @examples
#' ace = reduce(ace)
#' ACTIONet.out = run.ACTIONet(ace)
#' ace = ACTIONet.out$ace # main output
#' trace = ACTIONet.out$trace # for backup
#' @export
run.ACTIONet <- function(ace, k_max = 30, min.cells.per.arch = 2, min_specificity_z_threshold = -3,
    network_density = 1, mutual_edges_only = TRUE, layout_compactness = 50, layout_epochs = 1000,
    layout.in.parallel = FALSE, thread_no = 0, data_slot = "logcounts", reduction_slot = "ACTION",
<<<<<<< HEAD
    unification_sensitivity = 0.3, 
=======
    unification_sensitivity = 1.0,
>>>>>>> ba4ad28c
    footprint_alpha = 0.85, max_iter_ACTION = 50, full.trace = FALSE) {
    if (!(data_slot %in% names(assays(ace)))) {
        err = sprintf("Attribute %s is not an assay of the input ace\n", data_slot)
        stop(err)
    }

    ace = as(ace, "ACTIONetExperiment")


    S = assays(ace)[[data_slot]]
    S_r = Matrix::t(ACTIONet::colMaps(ace)[[reduction_slot]])

    # Run ACTION
    ACTION.out = run_ACTION(S_r, k_min = 2, k_max = k_max, thread_no = thread_no,
        max_it = max_iter_ACTION, min_delta = 1e-300)

    # Prune nonspecific and/or unreliable archetypes
    pruning.out = prune_archetypes(ACTION.out$C, ACTION.out$H, min_specificity_z_threshold = min_specificity_z_threshold,
        min_cells = min.cells.per.arch)

    colMaps(ace)[["H_stacked"]] = Matrix::t(as(pruning.out$H_stacked, "sparseMatrix"))
    colMapTypes(ace)[["H_stacked"]] = "internal"

    colMaps(ace)[["C_stacked"]] = as(pruning.out$C_stacked, "sparseMatrix")
    colMapTypes(ace)[["C_stacked"]] = "internal"


    # Build ACTIONet
    set.seed(0)
    G = build_ACTIONet(H_stacked = pruning.out$H_stacked, density = network_density,
        thread_no = thread_no, mutual_edges_only = mutual_edges_only)
    colNets(ace)$ACTIONet = G


    # Layout ACTIONet
    initial.coordinates = t(scale(t(S_r)))
    colMaps(ace)[["ACTIONred"]] = Matrix::t(initial.coordinates[1:3, ])
    colMapTypes(ace)[["ACTIONred"]] = "embedding"

    if (layout.in.parallel == FALSE) {
        vis.out = layout_ACTIONet(G, S_r = initial.coordinates, compactness_level = layout_compactness,
            n_epochs = layout_epochs, thread_no = 1)
    } else {
        # WARNING! This makes the results none reproducible
        vis.out = layout_ACTIONet(G, S_r = initial.coordinates, compactness_level = layout_compactness,
            n_epochs = layout_epochs, thread_no = thread_no)
    }

    X = vis.out$coordinates
    colnames(X) = c("x", "y")
    rownames(X) = colnames(ace)
    colMaps(ace)$ACTIONet2D = X
    colMapTypes(ace)[["ACTIONet2D"]] = "embedding"

    X = vis.out$coordinates_3D
    colnames(X) = c("x", "y", "z")
    rownames(X) = colnames(ace)
    colMaps(ace)$ACTIONet3D = X
    colMapTypes(ace)[["ACTIONet3D"]] = "embedding"

    X = vis.out$colors
    colnames(X) = c("r", "g", "b")
    rownames(X) = colnames(ace)
    colMaps(ace)$denovo_color = X
    colMapTypes(ace)[["denovo_color"]] = "embedding"


    # Identiy equivalent classes of archetypes and group them together
<<<<<<< HEAD
	unification.out = unify_archetypes(S_r = S_r, C_stacked = pruning.out$C_stacked, H_stacked = pruning.out$H_stacked, sensitivity = unification_sensitivity, normalization_type = 1, edge_threshold = 0)    
=======
	unification.out = unify_archetypes(S_r = S_r, C_stacked = pruning.out$C_stacked, H_stacked = pruning.out$H_stacked, sensitivity = unification_sensitivity, normalization_type = 1, edge_threshold = 0.5)
>>>>>>> ba4ad28c


	Ht_unified = as(Matrix::t(unification.out$H_unified), "sparseMatrix")
    colMaps(ace)[["H_unified"]] = Ht_unified
    colMapTypes(ace)[["H_unified"]] = "internal"

    colMaps(ace)[["C_unified"]] = as(unification.out$C_unified, "sparseMatrix")
    colMapTypes(ace)[["C_unified"]] = "internal"

    ace$assigned_archetype = unification.out$assigned_archetype

    # Use graph core of global and induced subgraphs to infer centrality/quality of
    # each cell
    ace$node_centrality = compute_archetype_core_centrality(G, ace$assigned_archetype)

	# Smooth archetype footprints
	Ht_unified = colMaps(ace)[["H_unified"]]
	archetype_footprint = compute_network_diffusion(G, Ht_unified, alpha = footprint_alpha, thread_no = thread_no)
	colMaps(ace)$archetype_footprint = archetype_footprint

	H = Matrix::t(archetype_footprint)

    # Compute gene specificity for each archetype
    if (is.matrix(S)) {
        specificity.out = compute_archetype_feature_specificity_full(S, H)
    } else {
        specificity.out = compute_archetype_feature_specificity(S, H)
    }

    specificity.out = lapply(specificity.out, function(specificity.scores) {
        rownames(specificity.scores) = rownames(ace)
        colnames(specificity.scores) = paste("A", 1:ncol(specificity.scores), sep = "")
        return(specificity.scores)
    })
    rowMaps(ace)[["unified_feature_profile"]] = specificity.out[["archetypes"]]
    rowMapTypes(ace)[["unified_feature_profile"]] = "internal"

    rowMaps(ace)[["unified_feature_specificity"]] = specificity.out[["upper_significance"]]
    rowMapTypes(ace)[["unified_feature_specificity"]] = "reduction"

	ace = construct.backbone(ace, network_density = network_density, mutual_edges_only = mutual_edges_only, layout_compactness = layout_compactness, layout_epochs = layout_epochs/5, thread_no = 1)

    if (full.trace == T) {
        # Prepare output
        trace = list(ACTION.out = ACTION.out, pruning.out = pruning.out, vis.out = vis.out,
            unification.out = unification.out)
        trace$log = list(genes = rownames(ace), cells = colnames(ace), time = Sys.time())

        metadata(ace)$trace = trace
	}

	return(ace)
}


#' Reconstructs the ACTIONet graph with the new parameters (uses prior decomposition)
#'
#' @param ace ACTIONetExperiment object containing the results
#' @param network_density Density factor of ACTIONet graph (default=1).
#' @param mutual_edges_only Whether to enforce edges to be mutually-nearest-neighbors (default=TRUE).
#' @param compactness_level A value between 0-100, indicating the compactness of ACTIONet layout (default=50)
#' @param n_epochs Number of epochs for SGD algorithm (default=500).
#' @param thread_no Number of parallel threads (default=0)
#' @param reduction_slot Slot in the colMaps(ace) that holds reduced kernel (default='S_r')
#'
#' @return ace Updated ace object
#'
#' @examples
#' plot.ACTIONet(ace)
#' ace.updated = reconstruct.ACTIONet(ace, network_density = 0.1)
#' plot.ACTIONet(ace.updated)
#' @export
reconstruct.ACTIONet <- function(ace, network_density = 1, mutual_edges_only = TRUE,
    layout_compactness = 50, layout_epochs = 1000, thread_no = 0, layout.in.parallel = FALSE,
    reduction_slot = "ACTION") {
    set.seed(0)

    # re-Build ACTIONet
    H_stacked = Matrix::t(as.matrix(colMaps(ace)[["H_stacked"]]))

    G = build_ACTIONet(H_stacked = H_stacked, density = network_density, thread_no = thread_no,
        mutual_edges_only = mutual_edges_only)
    colNets(ace)$ACTIONet = G


    # Layout ACTIONet
    initial.coordinates = Matrix::t(scale(ACTIONet::colMaps(ace)[[reduction_slot]]))
    if (layout.in.parallel == FALSE) {
        vis.out = layout_ACTIONet(G, S_r = initial.coordinates, compactness_level = layout_compactness,
            n_epochs = layout_epochs, thread_no = 1)
    } else {
        # WARNING! This makes the results none reproducible
        vis.out = layout_ACTIONet(G, S_r = initial.coordinates, compactness_level = layout_compactness,
            n_epochs = layout_epochs, thread_no = thread_no)
    }

    X = vis.out$coordinates
    colnames(X) = c("x", "y")
    rownames(X) = colnames(ace)
    colMaps(ace)$ACTIONet2D = X
    colMapTypes(ace)[["ACTIONet2D"]] = "embedding"

    X = vis.out$coordinates_3D
    colnames(X) = c("x", "y", "z")
    rownames(X) = colnames(ace)
    colMaps(ace)$ACTIONet3D = X
    colMapTypes(ace)[["ACTIONet3D"]] = "embedding"

    X = vis.out$colors
    colnames(X) = c("r", "g", "b")
    rownames(X) = colnames(ace)
    colMaps(ace)$denovo_color = X
    colMapTypes(ace)[["denovo_color"]] = "embedding"

	ace = construct.backbone(ace, network_density = network_density, mutual_edges_only = mutual_edges_only, layout_compactness = layout_compactness, layout_epochs = layout_epochs/5, thread_no = 1)

    return(ace)
}



#' Rerun layout on the ACTIONet graph with new parameters
#'
#' @param ace ACTIONetExperiment object containing the results
#' @param compactness_level A value between 0-100, indicating the compactness of ACTIONet layout (default=50)
#' @param n_epochs Number of epochs for SGD algorithm (default=500).
#' @param thread_no Number of parallel threads (default=8)
#' @param reduction_slot Slot in the colMaps(ace) that holds reduced kernel (default='S_r')
#'
#' @return ace Updated ace object
#'
#' @examples
#' plot.ACTIONet(ace)
#' ace.updated = rerun.layout(ace, layout_compactness = 20)
#' plot.ACTIONet(ace.updated)
#' @export
rerun.layout <- function(ace, layout_compactness = 50, layout_epochs = 1000, thread_no = 1, network_density = 1, mutual_edges_only = T,
    reduction_slot = "ACTIONet3D", net_slot = "ACTIONet") {
    G = colNets(ace)[[net_slot]]

    # re-Layout ACTIONet
    S_r = Matrix::t(ACTIONet::colMaps(ace)[[reduction_slot]])

    initial.coordinates = t(scale(t(S_r)))
    vis.out = layout_ACTIONet(G, S_r = initial.coordinates, compactness_level = layout_compactness,
        n_epochs = layout_epochs, thread_no = thread_no)

    X = vis.out$coordinates
    colnames(X) = c("x", "y")
    rownames(X) = colnames(ace)
    colMaps(ace)$ACTIONet2D = X
    colMapTypes(ace)[["ACTIONet2D"]] = "embedding"

    X = vis.out$coordinates_3D
    colnames(X) = c("x", "y", "z")
    rownames(X) = colnames(ace)
    colMaps(ace)$ACTIONet3D = X
    colMapTypes(ace)[["ACTIONet3D"]] = "embedding"

    X = vis.out$colors
    colnames(X) = c("r", "g", "b")
    rownames(X) = colnames(ace)
    colMaps(ace)$denovo_color = X
    colMapTypes(ace)[["denovo_color"]] = "embedding"

	ace = construct.backbone(ace, network_density = network_density, mutual_edges_only = mutual_edges_only, layout_compactness = layout_compactness, layout_epochs = layout_epochs/5, thread_no = 1)

    return(ace)
}

#' @export
rerun.archetype.aggregation <- function(ace, data_slot = "logcounts",
    unification_sensitivity = 0.3,
    reduction_slot = "ACTION", unified_suffix = "unified", footprint_alpha = 0.85, network_density = 1, mutual_edges_only = TRUE, layout_compactness = 50, layout_epochs = 100, thread_no = 0) {

    S = assays(ace)[[data_slot]]
    S_r = Matrix::t(ACTIONet::colMaps(ace)[[reduction_slot]])
    C_stacked = as.matrix(colMaps(ace)[["C_stacked"]])
    H_stacked = Matrix::t(as.matrix(colMaps(ace)[["H_stacked"]]))
    G = colNets(ace)[["ACTIONet"]]

<<<<<<< HEAD
	unification.out = unify_archetypes(S_r = S_r, C_stacked = C_stacked, H_stacked = H_stacked, sensitivity = unification_sensitivity, normalization_type = 1, edge_threshold = 0)    
=======
	unification.out = unify_archetypes(S_r = S_r, C_stacked = C_stacked, H_stacked = H_stacked, sensitivity = unification_sensitivity, normalization_type = 1, edge_threshold = 0.5)
>>>>>>> ba4ad28c


    R.utils::printf("%d states\n", length(unique(unification.out$assigned_archetype)))

    colMaps(ace)[[sprintf("H_%s", unified_suffix)]] = as(Matrix::t(unification.out$H_unified),
        "sparseMatrix")
    colMapTypes(ace)[[sprintf("H_%s", unified_suffix)]] = "internal"

    colMaps(ace)[[sprintf("C_%s", unified_suffix)]] = as(unification.out$C_unified,
        "sparseMatrix")
    colMapTypes(ace)[[sprintf("C_%s", unified_suffix)]] = "internal"

    colData(ace)[["assigned_archetype"]] = unification.out$assigned_archetype

    # Use graph core of global and induced subgraphs to infer centrality/quality of
    # each cell
    ace$node_centrality = compute_archetype_core_centrality(G, ace$assigned_archetype)

	Ht_unified = colMaps(ace)[[sprintf("H_%s", unified_suffix)]]
	archetype_footprint = compute_network_diffusion(G, Ht_unified, alpha = footprint_alpha, thread_no = thread_no)
	colMaps(ace)$archetype_footprint = archetype_footprint


	H = Matrix::t(archetype_footprint)

    # Compute gene specificity for each archetype
    if (is.matrix(S)) {
        specificity.out = compute_archetype_feature_specificity_full(S, H)
    } else {
        specificity.out = compute_archetype_feature_specificity(S, H)
    }

    specificity.out = lapply(specificity.out, function(specificity.scores) {
        rownames(specificity.scores) = rownames(ace)
        colnames(specificity.scores) = paste("A", 1:ncol(specificity.scores), sep = "")
        return(specificity.scores)
    })

    rowMaps(ace)[[sprintf("%s_feature_profile", unified_suffix)]] = specificity.out[["archetypes"]]
    rowMapTypes(ace)[[sprintf("%s_feature_profile", unified_suffix)]] = "internal"

    rowMaps(ace)[[sprintf("%s_feature_specificity", unified_suffix)]] = specificity.out[["upper_significance"]]
    rowMapTypes(ace)[[sprintf("%s_feature_specificity", unified_suffix)]] = "reduction"

	ace = construct.backbone(ace, network_density = network_density, mutual_edges_only = mutual_edges_only, layout_compactness = layout_compactness, layout_epochs = layout_epochs/5, thread_no = 1)

    return(ace)
}

construct.backbone <- function(ace, network_density = 1.0, mutual_edges_only = TRUE, layout_compactness = 50, layout_epochs = 100, thread_no = 1, footprint_alpha = 0.85, ACTIONet_slot = "ACTIONet") {
	if(! ("archetype_footprint" %in% names(colMaps(ace))) ) {
		G = colNets(ace)[[ACTIONet_slot]]
	    Ht_unified = colMaps(ace)[["H_unified"]]
		archetype_footprint = compute_network_diffusion(G, Ht_unified, alpha = footprint_alpha, thread_no = thread_no)
		colMaps(ace)$archetype_footprint = archetype_footprint
	}


	W = exp(scale(ace$archetype_footprint))
	W = as(W, 'sparseMatrix')
	arch.vis.out = transform_layout(W, coor2D = Matrix::t(ace$ACTIONet2D), coor3D = Matrix::t(ace$ACTIONet3D), colRGB = Matrix::t(ace$denovo_color), n_epochs = layout_epochs, compactness_level = layout_compactness, thread_no = thread_no)
    #arch.G = build_ACTIONet(H_stacked = colMaps(ace)$archetype_footprint, density = network_density, thread_no = thread_no, mutual_edges_only = mutual_edges_only)
    arch.G = ACTIONet::computeFullSim(colMaps(ace)$archetype_footprint)
    diag(arch.G) = 0

    backbone = list(G = arch.G, coordinates = Matrix::t(arch.vis.out$coordinates), coordinates_3D = Matrix::t(arch.vis.out$coordinates_3D), colors = Matrix::t(arch.vis.out$colors))

    metadata(ace)$backbone = backbone

    return(ace)
}<|MERGE_RESOLUTION|>--- conflicted
+++ resolved
@@ -28,11 +28,7 @@
 run.ACTIONet <- function(ace, k_max = 30, min.cells.per.arch = 2, min_specificity_z_threshold = -3,
     network_density = 1, mutual_edges_only = TRUE, layout_compactness = 50, layout_epochs = 1000,
     layout.in.parallel = FALSE, thread_no = 0, data_slot = "logcounts", reduction_slot = "ACTION",
-<<<<<<< HEAD
     unification_sensitivity = 0.3, 
-=======
-    unification_sensitivity = 1.0,
->>>>>>> ba4ad28c
     footprint_alpha = 0.85, max_iter_ACTION = 50, full.trace = FALSE) {
     if (!(data_slot %in% names(assays(ace)))) {
         err = sprintf("Attribute %s is not an assay of the input ace\n", data_slot)
@@ -101,11 +97,7 @@
 
 
     # Identiy equivalent classes of archetypes and group them together
-<<<<<<< HEAD
 	unification.out = unify_archetypes(S_r = S_r, C_stacked = pruning.out$C_stacked, H_stacked = pruning.out$H_stacked, sensitivity = unification_sensitivity, normalization_type = 1, edge_threshold = 0)    
-=======
-	unification.out = unify_archetypes(S_r = S_r, C_stacked = pruning.out$C_stacked, H_stacked = pruning.out$H_stacked, sensitivity = unification_sensitivity, normalization_type = 1, edge_threshold = 0.5)
->>>>>>> ba4ad28c
 
 
 	Ht_unified = as(Matrix::t(unification.out$H_unified), "sparseMatrix")
@@ -287,11 +279,7 @@
     H_stacked = Matrix::t(as.matrix(colMaps(ace)[["H_stacked"]]))
     G = colNets(ace)[["ACTIONet"]]
 
-<<<<<<< HEAD
 	unification.out = unify_archetypes(S_r = S_r, C_stacked = C_stacked, H_stacked = H_stacked, sensitivity = unification_sensitivity, normalization_type = 1, edge_threshold = 0)    
-=======
-	unification.out = unify_archetypes(S_r = S_r, C_stacked = C_stacked, H_stacked = H_stacked, sensitivity = unification_sensitivity, normalization_type = 1, edge_threshold = 0.5)
->>>>>>> ba4ad28c
 
 
     R.utils::printf("%d states\n", length(unique(unification.out$assigned_archetype)))
