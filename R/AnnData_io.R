h5addAttr.str <- function(h5group, attr.name, attr.val) {
    dtype = H5T_STRING$new(type="c", size=Inf)
    dtype = dtype$set_cset(cset = "UTF-8")

    space = H5S$new(type="scalar")
	h5group$create_attr(attr_name = attr.name, dtype = dtype, space = space)
	attr = h5group$attr_open_by_name(attr_name = attr.name, ".")
	attr$write(attr.val)
}

h5addAttr.str_array <- function(h5group, attr.name, attr.val) {
    #dtype <- guess_dtype(x=attr.val, scalar=F, string_len=Inf)
    dtype = H5T_STRING$new(type="c", size=Inf)
    dtype = dtype$set_cset(cset = "UTF-8")

    space = H5S$new(type="simple", dims = length(attr.val), maxdims = length(attr.val))
	h5group$create_attr(attr_name = attr.name, dtype = dtype, space = space)
	attr = h5group$attr_open_by_name(attr_name = attr.name, ".")
	attr$write(attr.val)
}

write.HD5DF <- function(h5file, gname, DF, compression.level = 0) {
	h5group = h5file$create_group(gname)

<<<<<<< HEAD
	string.dtype = H5T_STRING$new(type="c", size=Inf)    
	string.dtype = string.dtype$set_cset(cset = "UTF-8")
	
		
=======
>>>>>>> fdaecad0
	h5addAttr.str(h5group, "_index", "index")
	h5addAttr.str(h5group, "encoding-version", "0.1.0")
	h5addAttr.str(h5group, "encoding-type", "dataframe")

	cn = colnames(DF)
	h5addAttr.str_array(h5group, "column-order", cn)

	N = nrow(DF)

	cat.vars = which(sapply(1:ncol(DF), function(i) length(unique(DF[, i])) < 256 ))
	if(length(cat.vars) > 0) {
		cat = h5group$create_group("__categories")

		for(i in 1:length(cat.vars)) {
			x =  DF[, cat.vars[i]]
			if(class(x) == "factor") {
				l = as.character(levels(x))
				v = as.numeric(x) - 1
			} else {
        x = as.character(x)
				l = sort(unique(x))
				v = match(x, l) - 1
			}

		  dtype = H5T_STRING$new(type="c", size=Inf)
    	dtype = dtype$set_cset(cset = "UTF-8")
			l.enum = cat$create_dataset(colnames(DF)[cat.vars[i]], l, gzip_level = compression.level, dtype = dtype)


		    dtype = H5T_ENUM$new(labels = c("FALSE", "TRUE"), values = 0:1)
		    space = H5S$new(type="scalar")
			res = l.enum$create_attr(attr_name = "ordered", dtype = dtype, space = space)

			attr = l.enum$attr_open_by_name(attr_name = "ordered", ".")
			attr$write(0)

			l.vec = h5group$create_dataset(colnames(DF)[cat.vars[i]], as.integer(v), gzip_level = compression.level, dtype = h5types$H5T_NATIVE_INT8)

			ref = cat$create_reference(name = colnames(DF)[cat.vars[i]])

		    dtype = guess_dtype(ref)
		    space = H5S$new(type="scalar")
			res = l.vec$create_attr(attr_name = "categories", dtype = dtype, space = space)
			attr = l.vec$attr_open_by_name(attr_name = "categories", ".")
			attr$write(ref)

		}
	}
	index = rownames(DF)
	if(length(unique(index)) < length(index)) {
		index = make.names(index, unique = TRUE)
	}

<<<<<<< HEAD

	
=======
	string.dtype = H5T_STRING$new(type="c", size=Inf)
	string.dtype = string.dtype$set_cset(cset = "UTF-8")

>>>>>>> fdaecad0
	h5group$create_dataset("index", index, gzip_level = compression.level, dtype = string.dtype)
	for(i in setdiff(1:ncol(DF), cat.vars)) {
		x = DF[, i]
		nn = colnames(DF)[i]
		if(!is.numeric(x)) {
			x = as.character(x)
			h5group$create_dataset(nn, as.character(x), gzip_level = compression.level, dtype = string.dtype)
		} else {
			h5group$create_dataset(nn, as.single(x), gzip_level = compression.level, dtype = h5types$H5T_IEEE_F32LE)
		}

	}
}

write.HD5SpMat <- function(h5file, gname, X, compression.level = compression.level) {
	X = Matrix::t(as(X, 'dgCMatrix'))
	Xgroup = h5file$create_group(gname)


	Xgroup$create_dataset("indices", X@i, gzip_level = compression.level, dtype = h5types$H5T_NATIVE_INT32)
	Xgroup$create_dataset("indptr", X@p, gzip_level = compression.level, dtype = h5types$H5T_NATIVE_INT32)
	Xgroup$create_dataset("data", as.single(X@x), gzip_level = compression.level, dtype = h5types$H5T_IEEE_F32LE)

	h5addAttr.str(Xgroup, "encoding-type", "csc_matrix")
	h5addAttr.str(Xgroup, "encoding-version", "0.1.0")
	h5attr(Xgroup, "shape") = dim(X)
}

read.HD5DF <- function(h5file, gname, compression.level = 0) {

	h5group = h5file[[gname]]
	attr = h5attributes(h5group)
	if(! ( ("encoding-type" %in% names(attr)) & (attr[["encoding-type"]] == "dataframe")) ) {
		R.utils::printf("%s is not a dataframe. Abort.\n", gname)
		return()
	}

	vars = vector("list", length(attr[["column-order"]]))
	names(vars) = attr[["column-order"]]
	for(vn in names(vars)) {
		vars[[vn]] = h5group[[vn]]$read()
	}

	if("__categories" %in% names(h5group)) {
		cat = h5group[["__categories"]]
		for(nn in names(cat)) {
			l = cat[[nn]]$read()
			vars[[nn]] = factor(l[vars[[nn]]+1], l)
		}
	}

	DF = DataFrame(vars)
	rownames(DF) = h5group[[attr[["_index"]]]]$read()

	return(DF)
}

read.HD5SpMat <- function(h5file, gname, compression.level = compression.level) {

	h5group = h5file[[gname]]
	attr = h5attributes(h5group)
	if(! ( ("encoding-type" %in% names(attr)) & (attr[["encoding-type"]] %in% c("csc_matrix", "csr_matrix"))) ) {
		R.utils::printf("%s is not a sparse matrix. Abort.\n", gname)
		return()
	}

	data = h5group[["data"]]$read()
	indices = h5group[["indices"]]$read()
	indptr = h5group[["indptr"]]$read()

	if(attr[["encoding-type"]] == "csc_matrix") {
		X = Matrix::t(new("dgCMatrix", i = indices, p = indptr, x = data, Dim = attr$shape))
	} else if(attr[["encoding-type"]] == "csr_matrix") {
		X = Matrix::t(new("dgRMatrix", j = indices, p = indptr, x = data, Dim = attr$shape))
	}

	return(X)
}

ACE2AnnData <- function(ace, fname = "ACTIONet.h5ad", main.assay = "logcounts", minimal.export = F, compression.level = 0) {
	h5file = H5File$new(fname, mode = "w")

	## Write X (logcounts() in ACE, in either sparse or dense format)
	X = assays(ace)[[main.assay]]
	if(is.sparseMatrix(X)) {
		write.HD5SpMat(h5file, gname = "X", X, compression.level = compression.level)
	} else {
		 h5file$create_dataset("X", X, gzip_level = compression.level, dtype = h5types$H5T_IEEE_F32LE)
	}

	remaining.assays = setdiff(names(assays(ace)), main.assay)
	if( (minimal.export == F) & (0 < length(remaining.assays)) ) {
		layers = h5file$create_group("layers")

		for(an in remaining.assays) {
			Xr = as(assays(ace)[[an]], 'dgCMatrix')
			write.HD5SpMat(layers, gname = an, Xr, compression.level = compression.level)
		}
	}



	## Write obs (colData() in ACE)
	obs.DF = as.data.frame(colData(ace))
	write.HD5DF(h5file, gname = "obs", obs.DF, compression.level = compression.level)

	## Write var (matching rowData() in ACE)
	var.DF = as.data.frame(rowData(ace))
	write.HD5DF(h5file, "var", var.DF, compression.level = compression.level)

	## Write subset of obsm related to the cell embeddings (reducedDims() with 2 or 3 columns)
	obsm = h5file$create_group("obsm")
	RD = reducedDims(ace)
	embeddings.idx = which(sapply(RD, ncol) %in% c(2, 3))
	if(length(embeddings.idx) > 0) {
		subRD = RD[embeddings.idx]
		names(subRD) = paste("X", names(subRD), sep = "_")
		subRD = lapply(subRD, function(x) as.matrix(x))
		for(i in 1:length(subRD)) {
			obsm$create_dataset(names(subRD)[[i]], Matrix::t(subRD[[i]]), gzip_level = compression.level, dtype = h5types$H5T_IEEE_F32LE)
		}
	}
	if(!minimal.export) {
		# Export additional "obsm" matrices. Anything that doesn't start with "X_" in obsm will be map to colFactors() upon reading.
		nonembeddings.idx = setdiff(1:length(reducedDims(ace)), embeddings.idx)
		if((length(nonembeddings.idx) > 0)) {
			subRD = RD[nonembeddings.idx]
			subRD = lapply(subRD, function(x) as.matrix(x))
			for(i in 1:length(subRD)) {
				obsm$create_dataset(names(subRD)[[i]], Matrix::t(subRD[[i]]), gzip_level = compression.level, dtype = h5types$H5T_IEEE_F32LE)
			}
		}


		# Export additional "obsm"-associated matrices, i.e. colFactors(): obs in AnnData ~ columns in SCE ~ cells => AA results
		CF = colFactors(ace)
		if((length(CF) > 0)) {
			CF = lapply(CF, function(x) Matrix::t(as.matrix(x)))
			for(i in 1:length(CF)) {
				obsm$create_dataset(names(CF)[[i]], Matrix::t(CF[[i]]), gzip_level = compression.level, dtype = h5types$H5T_IEEE_F32LE)
			}
		}

		# Export "varm"-associated matrices, i.e. rowFactors(): variables in AnnData ~ rows in SCE ~ genes => such as DE matrices
		RF = rowFactors(ace)
		if((length(RF) > 0)) {
			varm = h5file$create_group("varm")
			RF = lapply(RF, function(x) as.matrix(x))
			for(i in 1:length(RF)) {
				varm$create_dataset(names(RF)[[i]], Matrix::t(RF[[i]]), gzip_level = compression.level, dtype = h5types$H5T_IEEE_F32LE)
			}
		}


		# Export "obsp"-associated matrices, i.e. colNets(): obs in AnnData ~ cols in SCE ~ cells => cell-cell networks (such as ACTIONet)
		CN = colNets(ace)
		if((length(CN) > 0)) {
			obsp = h5file$create_group("obsp")
			CN = lapply(CN, function(x) as(x, "dgCMatrix"))

			for(i in 1:length(CN)) {
				write.HD5SpMat(obsp, gname = names(CN)[[i]], CN[[i]], compression.level = compression.level)
			}
		}


		# Export "varp"-associated matrices, i.e. rowNets(): var in AnnData ~ rows in SCE ~ genes => gene-gene networks (such as SCINET)
		RN = rowNets(ace)
		if((length(RN) > 0)) {
			varp = h5file$create_group("varp")
			RN = lapply(RN, function(x) as(x, "dgCMatrix"))

			for(i in 1:length(RN)) {
				write.HD5SpMat(varp, gname = names(RN)[[i]], RN[[i]], compression.level = compression.level)
			}
		}
	}

	h5file$close_all()

}

AnnData2ACE <- function(fname = "ACTIONet.h5ad", main.assay = "logcounts", minimal.export = T, compression.level = 0) {

	h5file = H5File$new(fname, mode = "r")

	objs = names(h5file)
	missing.elemenets = setdiff(list("X", "obs", "var"), objs)
	if(0 < length(missing.elemenets) ) {
		R.utils::printf("[%s] missing from the h5ad file. Abort.\n", paste(missing.elemenets, sep = ','))
		return()
	}


	X.attr = h5attributes(h5file[["X"]])
	if(length(X.attr) == 0) { # Full matrix
		X = h5file[["X"]]$read()
	} else {
		X = read.HD5SpMat(h5file = h5file, gname = "X", compression.level = compression.level)
	}
	assays = list(X)
	names(assays) = main.assay

	if("layers" %in% objs) {
		layers = h5file[["layers"]]
		additional_assays = vector("list", length(names(layers)))
		names(additional_assays) = names(layers)

		for(an in names(layers)) {
			attr = h5attributes(layers[[an]])
			if(length(attr) == 0) { # Dense matrix
				additional_assays[[an]] = layers[[an]]$read()
			} else {
				additional_assays[[an]] = read.HD5SpMat(h5file = layers, gname = an, compression.level = compression.level)
			}
		}
		assays = c(assays, additional_assays)
	}


	obs.DF = read.HD5DF(h5file = h5file, gname = "obs", compression.level = compression.level)
	var.DF = read.HD5DF(h5file = h5file, gname = "var", compression.level = compression.level)

	assays = lapply(assays, function(X) {
		rownames(X) = rownames(var.DF)
		colnames(X) = rownames(obs.DF)
		return(X)
	})

	ACE = ACTIONetExperiment(assays = assays, rowData = var.DF, colData = obs.DF)

	if("obsm" %in% objs) {
		obsm = h5file[["obsm"]]
		for(mn in names(obsm)) {
			Xr = obsm[[mn]]$read()
			if(sum(grepl(pattern = "X_", mn))) { # It is an embedding/dimension reduction
				reducedDims(ACE)[[stringr::str_sub(mn, start = 3)]] = Matrix::t(Xr)
			} else if(nrow(Xr) <= 100) { # Keep small factors as reducedDims()
				reducedDims(ACE)[[mn]] = Matrix::t(Xr)
			} else {
				colFactors(ACE)[[mn]] = Xr
			}
		}
	}

	if("varm" %in% objs) {
		varm = h5file[["varm"]]
		for(mn in names(varm)) {
			Xr = Matrix::t(varm[[mn]]$read())
			rowFactors(ACE)[[mn]] = Xr
		}
	}

	if("obsp" %in% objs) {
		obsp = h5file[["obsp"]]
		for(pn in names(obsp)) {
			Net = read.HD5SpMat(obsp, pn)
			colNets(ACE)[[pn]] = Net
		}
	}

	if("varp" %in% objs) {
		varp = h5file[["varp"]]
		for(pn in names(varp)) {
			Net = read.HD5SpMat(varp, pn)
			rowNets(ACE)[[pn]] = Net
		}
	}

	h5file$close_all()

	return(ACE)
}


AnnData2ACE.python <- function(inFile) {
	require(ACTIONet)
	require(reticulate)
	anndata <- reticulate::import('anndata', convert = FALSE)
	scipy <- reticulate::import('scipy', convert = TRUE)


	from = anndata$read_h5ad(inFile)

	meta.data <- py_to_r(from$obs)
	for (key in colnames(meta.data)) {
		if (from$obs[key]$dtype$name == "category") {
			meta.data[key] = py_to_r(from$obs[key]$astype("str"))
		}
	}

	meta.features <- py_to_r(from$var)
	for (key in colnames(meta.features)) {
		if (from$var[key]$dtype$name == "category") {
			meta.features[key] = py_to_r(from$var[key]$astype("str"))
		}
	}

	if( scipy$sparse$issparse(from$X) ) {
		data.matrix <- Matrix::sparseMatrix(
			i = as.numeric(x = from$X$indices),
			p = as.numeric(x = from$X$indptr),
			x = as.numeric(x = from$X$data),
			index1 = FALSE
		)
	} else {
		data.matrix = Matrix::t(py_to_r(from$X))
	}
	rownames(x = data.matrix) <- rownames(x = meta.features)
	colnames(x = data.matrix) <- rownames(x = meta.data)

	ace = ACTIONetExperiment(assays = list(logcounts = data.matrix), rowData = meta.features, colData = meta.data)


	obsm_keys <- toString(from$obsm$keys())
	obsm_keys <- gsub("KeysView(AxisArrays with keys: ", "", obsm_keys, fixed = TRUE)
	obsm_keys <- substr(obsm_keys, 1, nchar(obsm_keys) - 1)
	obsm_keys <- strsplit(obsm_keys, split = ", ", fixed = TRUE)[[1]]
	for (key in obsm_keys) {
		R.utils::printf("Importing obsm: %s ... ", key)
		mat = py_to_r(from$obsm$get(key))
		if (startsWith(key, "X_")) {
			R.utils::printf("as a reducedDim()\n")
			key <- substr(key, 3, nchar(key))
			reducedDims(ace)[[key]] = mat
		} else {
			R.utils::printf("as a colFactor()\n")
			colFactors(ace)[[key]] = Matrix::t(mat)
		}
	}

	varm_keys <- toString(from$varm$keys())
	varm_keys <- gsub("KeysView(AxisArrays with keys: ", "", varm_keys, fixed = TRUE)
	varm_keys <- substr(varm_keys, 1, nchar(varm_keys) - 1)
	varm_keys <- strsplit(varm_keys, split = ", ", fixed = TRUE)[[1]]
	for (key in varm_keys) {
		R.utils::printf("Importing varm: %s", key)
		mat = py_to_r(from$varm$get(key))
		rowFactors(ace)[[key]] = mat
	}

	obsp_keys <- toString(from$obsp$keys())
	obsp_keys <- gsub("KeysView(PairwiseArrays with keys: ", "", obsp_keys, fixed = TRUE)
	obsp_keys <- substr(obsp_keys, 1, nchar(obsp_keys) - 1)
	obsp_keys <- strsplit(obsp_keys, split = ", ", fixed = TRUE)[[1]]
	for (key in obsp_keys) {
		key <- substr(key, 1, nchar(key) - 15)

		R.utils::printf("Importing colNets: %s", key)
		mat = py_to_r(from$obsp$get(key))
		colNets(ace)[[key]] = mat
	}


	varp_keys <- toString(from$varp$keys())
	varp_keys <- gsub("KeysView(PairwiseArrays with keys: ", "", varp_keys, fixed = TRUE)
	varp_keys <- substr(varp_keys, 1, nchar(varp_keys) - 1)
	varp_keys <- strsplit(varp_keys, split = ", ", fixed = TRUE)[[1]]
	for (key in varp_keys) {
		R.utils::printf("Importing colNets: %s", key)
		mat = py_to_r(from$varp$get(key))
		rowNets(ace)[[key]] = mat
	}

	return(ace)
}

ACE2AnnData.python <- function(ace, outFile = NULL, main_layer = 'logcounts', transfer_layers = c()) {

    assay_names <- SummarizedExperiment::assayNames(ace)
    main_layer <- match.arg(main_layer, assay_names)
    transfer_layers <- transfer_layers[transfer_layers %in% assay_names]
    transfer_layers <- transfer_layers[transfer_layers != main_layer]

    X <- SummarizedExperiment::assay(ace, main_layer)

    obs <- preprocessDF(as.data.frame(SummarizedExperiment::colData(ace)))
    rownames(obs) = make.names(colnames(ace), unique = TRUE);


    var <- preprocessDF(as.data.frame(SummarizedExperiment::rowData(ace)))
	rownames(var) = make.names(rownames(ace), unique = TRUE)

    obsm <- NULL
    reductions <- SingleCellExperiment::reducedDimNames(ace)
    if (length(reductions) > 0) {
        obsm <- sapply(
            reductions,
            function(name) as.matrix(
                    SingleCellExperiment::reducedDim(ace, type=name)),
            simplify = FALSE
        )
        names(obsm) <- paste0(
            'X_', tolower(SingleCellExperiment::reducedDimNames(ace)))
    }

    Fn.o = names(ACTIONet::colFactors(ace))
    if (length(Fn.o) > 0) {
        obsm.ext <- sapply(Fn.o, function(name) Matrix::t(as.matrix(ACTIONet::colFactors(ace)[[name]])), simplify = FALSE)
        names(obsm.ext) <- Fn.o
        obsm = c(obsm, obsm.ext)
    }

	varm = NULL
	Fn.v = names(ACTIONet::rowFactors(ace))
	if (length(Fn.v) > 0) {
		varm <- sapply(Fn.v, function(name) as.matrix(ACTIONet::rowFactors(ace)[[name]]), simplify = FALSE)
		names(varm) <- Fn.v
	}


	varp = NULL
	Nn.v = names(ACTIONet::rowNets(ace))
	if (length(Nn.v) > 0) {
		varp <- sapply(Nn.v, function(name) as(ACTIONet::rowNets(ace)[[name]], 'sparseMatrix'), simplify = FALSE)
		names(obsp) <- paste0(Nn.v, '_connectivities');
	}

	obsp = NULL
	Nn.o = names(ACTIONet::colNets(ace))
	if (length(Nn.o) > 0) {
		obsp <- sapply(Nn.o, function(name) as(ACTIONet::colNets(ace)[[name]], 'sparseMatrix'), simplify = FALSE)
		names(varp) <- paste0(Nn.o, '_connectivities');
	}

    layers <- list()
    for (layer in transfer_layers) {
        mat <- SummarizedExperiment::assay(ace, layer)
        if (all(dim(mat) == dim(X))) layers[[layer]] <- Matrix::t(mat)
    }


    require(reticulate)
    anndata <- reticulate::import('anndata', convert = FALSE)

    adata <- anndata$AnnData(
        X = Matrix::t(X),
        obs = obs,
        obsm = obsm,
        obsp = obsp,
        var = var,
        varm = varm,
        varp = varp,
        layers = layers
    )

    if (!is.null(outFile))
        adata$write(outFile, compression = 'gzip')

    adata
}


ACE2AnnData.minimal.python <- function(ace, outFile = NULL, main_layer = 'logcounts') {

    X <- SummarizedExperiment::assay(ace, main_layer)

    obs <- preprocessDF(as.data.frame(SummarizedExperiment::colData(ace)))
    rownames(obs) = make.names(colnames(ace), unique = TRUE);


    var <- preprocessDF(as.data.frame(SummarizedExperiment::rowData(ace)))
	rownames(var) = make.names(rownames(ace), unique = TRUE)

	obsm = list(X_ACTIONet2D = ACTIONet.out$vis.out$coordinates, X_ACTIONet3D = ACTIONet.out$vis.out$coordinates_3D)

    require(reticulate)
    anndata <- reticulate::import('anndata', convert = FALSE)

    adata <- anndata$AnnData(
        X = Matrix::t(X),
        obs = obs,
        var = var,
        obsm = obsm
    )

    if (!is.null(outFile))
        adata$write(outFile, compression = 'gzip')

    adata
}<|MERGE_RESOLUTION|>--- conflicted
+++ resolved
@@ -22,13 +22,9 @@
 write.HD5DF <- function(h5file, gname, DF, compression.level = 0) {
 	h5group = h5file$create_group(gname)
 
-<<<<<<< HEAD
 	string.dtype = H5T_STRING$new(type="c", size=Inf)    
 	string.dtype = string.dtype$set_cset(cset = "UTF-8")
-	
-		
-=======
->>>>>>> fdaecad0
+
 	h5addAttr.str(h5group, "_index", "index")
 	h5addAttr.str(h5group, "encoding-version", "0.1.0")
 	h5addAttr.str(h5group, "encoding-type", "dataframe")
@@ -82,14 +78,7 @@
 		index = make.names(index, unique = TRUE)
 	}
 
-<<<<<<< HEAD
-
-	
-=======
-	string.dtype = H5T_STRING$new(type="c", size=Inf)
-	string.dtype = string.dtype$set_cset(cset = "UTF-8")
-
->>>>>>> fdaecad0
+
 	h5group$create_dataset("index", index, gzip_level = compression.level, dtype = string.dtype)
 	for(i in setdiff(1:ncol(DF), cat.vars)) {
 		x = DF[, i]
